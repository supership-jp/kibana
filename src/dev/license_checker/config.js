--- conflicted
+++ resolved
@@ -74,15 +74,11 @@
 // Globally overrides a license for a given package@version
 export const LICENSE_OVERRIDES = {
   'scriptjs@2.5.8': ['MIT'], // license header appended in the dist
-<<<<<<< HEAD
-  'react-lib-adler32@1.0.1': ['BSD'], // adler32 extracted from react source
+  'react-lib-adler32@1.0.1': ['BSD'], // adler32 extracted from react source,
+  'cycle@1.0.3': ['CC0-1.0'], // conversion to a public-domain like license
   'jsts@1.1.2': ['Eclipse Distribution License - v 1.0'], //cf. https://github.com/bjornharrtell/jsts
   '@mapbox/jsonlint-lines-primitives@2.0.2': ['MIT'], //license in readme https://github.com/tmcw/jsonlint
-=======
-  'react-lib-adler32@1.0.1': ['BSD'], // adler32 extracted from react source,
-  'cycle@1.0.3': ['CC0-1.0'], // conversion to a public-domain like license
 
->>>>>>> a0e9a3b9
   // TODO can be removed once we upgrade past elasticsearch-browser@14.0.0
   'elasticsearch-browser@13.0.1': ['Apache-2.0'],
 
