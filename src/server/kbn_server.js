--- conflicted
+++ resolved
@@ -144,12 +144,7 @@
     return await this.server.inject(opts);
   }
 
-<<<<<<< HEAD
-  applyLoggingConfiguration(config) {
-=======
-  async applyLoggingConfiguration(settings) {
-    const config = await Config.withDefaultSchema(settings);
->>>>>>> 361160a0
+  async applyLoggingConfiguration(config) {
     const loggingOptions = loggingConfiguration(config);
     const subset = {
       ops: config.get('ops'),
