--- conflicted
+++ resolved
@@ -6,12 +6,7 @@
 
 export const SECTIONS = {
   AUTO_FOLLOW_PATTERN: 'autoFollowPattern',
-<<<<<<< HEAD
   FOLLOWER_INDEX: 'followerIndex',
-  REMOTE_CLUSTER: 'remoteCluster'
-=======
-  INDEX_FOLLOWER: 'indexFollower',
   REMOTE_CLUSTER: 'remoteCluster',
   CCR_STATS: 'ccrStats',
->>>>>>> 93e4f12d
 };