--- conflicted
+++ resolved
@@ -246,8 +246,6 @@
     };
 
     /**
-<<<<<<< HEAD
-=======
      * add Leaflet latLng to mapData properties
      *
      * @method addLatLng
@@ -264,7 +262,6 @@
     };
 
     /**
->>>>>>> 2bf8b0e9
      * zoom map to fit all features in featureLayer
      *
      * @method fitBounds
