define(function (require) {
  var _ = require('lodash');
  var angular = require('angular');
  var moment = require('moment');
  var settingsHtml = require('text!plugins/discover/partials/settings.html');
  var saveHtml = require('text!plugins/discover/partials/save_search.html');
  var loadHtml = require('text!plugins/discover/partials/load_search.html');

  var interval = require('utils/interval');
  var datemath = require('utils/datemath');

  require('components/notify/notify');
  require('components/timepicker/timepicker');
  require('directives/fixed_scroll');
  require('directives/validate_json');
  require('components/validate_query/validate_query');
  require('filters/moment');
  require('components/courier/courier');
  require('components/index_patterns/index_patterns');
  require('components/state_management/app_state');
  require('services/timefilter');

  require('plugins/discover/directives/table');

  var app = require('modules').get('apps/discover', [
    'kibana/notify',
    'kibana/courier',
    'kibana/index_patterns'
  ]);

  require('routes')
  .when('/discover/:id?', {
    template: require('text!plugins/discover/index.html'),
    reloadOnSearch: false,
    resolve: {
      indexList: function (courier) {
        return courier.indexPatterns.getIds();
      },
      savedSearch: function (courier, savedSearches, $route) {
        return savedSearches.get($route.current.params.id)
        .catch(courier.redirectWhenMissing({
          'search': '/discover',
          'index-pattern': '/settings/objects/savedSearches/' + $route.current.params.id
        }));
      }
    }
  });

  app.controller('discover', function ($scope, config, courier, $route, $window, Notifier, AppState, timefilter, Promise, Private, kbnUrl) {

    var Vis = Private(require('components/vis/vis'));
    var docTitle = Private(require('components/doc_title/doc_title'));
    var SegmentedFetch = Private(require('plugins/discover/_segmented_fetch'));

    var HitSortFn = Private(require('plugins/discover/_hit_sort_fn'));

    var notify = new Notifier({
      location: 'Discover'
    });

    $scope.timefilter = timefilter;

    // the saved savedSearch
    var savedSearch = $route.current.locals.savedSearch;
    $scope.$on('$destroy', savedSearch.destroy);

    // list of indexPattern id's
    var indexPatternList = $route.current.locals.indexList;

    // the actual courier.SearchSource
    $scope.searchSource = savedSearch.searchSource;
    var segmentedFetch = $scope.segmentedFetch = new SegmentedFetch($scope.searchSource);

    // abort any seqmented query requests when leaving discover
    $scope.$on('$routeChangeStart', function () {
      segmentedFetch.abort();
    });

    // Manage state & url state
    var initialQuery = $scope.searchSource.get('query');

    if (savedSearch.id) {
      docTitle.change(savedSearch.title);
    }

    var defaultFormat = courier.indexPatterns.fieldFormats.defaultByType.string;

    var stateDefaults = {
      query: initialQuery || '',
      columns: savedSearch.columns || ['_source'],
      index: $scope.searchSource.get('index').id || config.get('defaultIndex'),
      interval: 'auto',
      filters: _.cloneDeep($scope.searchSource.get('filter'))
    };

    var metaFields = config.get('metaFields');

    var $state = $scope.state = new AppState(stateDefaults);

    if (!_.contains(indexPatternList, $state.index)) {
      var reason = 'The index specified in the URL is not a configured pattern. ';
      var defaultIndex = config.get('defaultIndex');
      if (defaultIndex) {
        notify.warning(reason + 'Updated it to use the default: "' + defaultIndex + '"');
        $state.index = config.get('defaultIndex');
      } else {
        notify.warning(reason + 'Please set a default index to continue.');
        kbnUrl.redirect('/settings/indices');

        return;
      }
    }

    $scope.opts = {
      // number of records to fetch, then paginate through
      sampleSize: config.get('discover:sampleSize'),
      // Index to match
      index: $state.index,
      savedSearch: savedSearch,
      indexPatternList: indexPatternList,
    };

    // stores the complete list of fields
    $scope.fields = null;

    var init = _.once(function () {
      return $scope.updateDataSource()
      .then(function () {
        setFields();

        // state fields that shouldn't trigger a fetch when changed
        var ignoreStateChanges = ['columns'];

        // listen for changes, and relisten everytime something happens
        $scope.$listen($state, 'fetch_with_changes', function (changed) {
          if (_.contains(changed, 'columns')) {
            $scope.fields.forEach(function (field) {
              field.display = _.contains($state.columns, field.name);
            });
          }

          // if we only have ignorable changes, do nothing
          if (_.difference(changed, ignoreStateChanges).length) $scope.fetch();
        });

        $scope.$listen(timefilter, 'update', function () {
          $scope.fetch();
        });

        $scope.$watch('state.sort', function (sort) {
          if (!sort) return;

          // get the current sort from {key: val} to ["key", "val"];
          var currentSort = _.pairs($scope.searchSource.get('sort')).pop();

          // if the searchSource doesn't know, tell it so
          if (!angular.equals(sort, currentSort)) $scope.fetch();
        });

        $scope.$watch('state.filters', function (filters) {
          $scope.fetch();
        });

        $scope.$watch('opts.timefield', function (timefield) {
          timefilter.enabled = !!timefield;
        });

        $scope.$watchMulti([
          'rows',
          'fetchStatus'
        ], (function updateResultState() {
          var prev = {};
          var status = {
            LOADING: 'loading', // initial data load
            READY: 'ready', // results came back
            NO_RESULTS: 'none' // no results came back
          };

          function pick(rows, oldRows, fetchStatus, oldFetchStatus) {
            // initial state, pretend we are loading
            if (rows == null && oldRows == null) return status.LOADING;

            var rowsEmpty = _.isEmpty(rows);
            if (rowsEmpty && fetchStatus) return status.LOADING;
            else if (!rowsEmpty) return status.READY;
            else return status.NO_RESULTS;
          }

          return function () {
            var current = {
              rows: $scope.rows,
              fetchStatus: $scope.fetchStatus
            };

            $scope.resultState = pick(
              current.rows,
              prev.rows,
              current.fetchStatus,
              prev.fetchStatus
            );

            prev = current;
          };
        }()));

        $scope.searchSource.onError(function (err) {
          console.log(err);
          notify.error('An error occured with your request. Reset your inputs and try again.');
        }).catch(notify.fatal);

        if ($scope.opts.timefield) {
          setupVisualization().then(function () {
            $scope.updateTime();
            init.complete = true;
            $scope.$emit('application.load');
          });
        } else {
          init.complete = true;
          $scope.$emit('application.load');
        }

      });
    });

    $scope.opts.saveDataSource = function () {
      return $scope.updateDataSource()
      .then(function () {
        savedSearch.id = savedSearch.title;
        savedSearch.columns = $scope.state.columns;

        return savedSearch.save()
        .then(function () {
          notify.info('Saved Data Source "' + savedSearch.title + '"');
          if (savedSearch.id !== $route.current.params.id) {
            kbnUrl.change('/discover/{{id}}', { id: savedSearch.id });
          }
        });
      })
      .catch(notify.error);
    };

    $scope.opts.fetch = $scope.fetch = function () {
      // flag used to set the scope based on data from segmentedFetch
      var resetRows = true;

      function flushResponseData() {
        $scope.hits = 0;
        $scope.rows = [];
        $scope.rows.fieldCounts = {};
      }

      // ignore requests to fetch before the app inits
      if (!init.complete) return;

      $scope.updateTime();

      if (_.isEmpty($state.columns)) {
        refreshColumns();
      }

      $scope.updateDataSource()
      .then(setupVisualization)
      .then(function () {
        $state.save();

        var sort = $state.sort;
        var timeField = $scope.searchSource.get('index').timeFieldName;
        var totalSize = $scope.size || 500;

        /**
         * Basically an emum.
         *
         * opts:
         *   "time" - sorted by the timefield
         *   "non-time" - explicitly sorted by a non-time field, NOT THE SAME AS `sortBy !== "time"`
         *   "implicit" - no sorting set, NOT THE SAME AS "non-time"
         *
         * @type {String}
         */
        var sortBy = (function () {
          if (!_.isArray(sort)) return 'implicit';
          else if (sort[0] === timeField) return 'time';
          else return 'non-time';
        }());

        var sortFn = null;
        if (sortBy === 'non-time') {
          sortFn = new HitSortFn(sort[1]);
        }

        return segmentedFetch.fetch({
          totalSize: sortBy === 'non-time' ? false : totalSize,
          direction: sortBy === 'time' ? sort[1] : 'desc',
          status: function (status) {
            $scope.fetchStatus = status;
          },
          first: function (resp) {
            if (!$scope.rows) {
              flushResponseData();
            }
          },
          each: notify.timed('handle each segment', function (resp, req) {
            if (resetRows) {
              if (!resp.hits.total) return;
              resetRows = false;
              flushResponseData();
            }

            $scope.hits += resp.hits.total;
            var rows = $scope.rows;
            var counts = rows.fieldCounts;

            // merge the rows and the hits, use a new array to help watchers
            rows = $scope.rows = rows.concat(resp.hits.hits);
            rows.fieldCounts = counts;

            if (sortFn) {
              rows.sort(sortFn);
              rows = $scope.rows = rows.slice(0, totalSize);
              counts = rows.fieldCounts = {};
            }

            $scope.rows.forEach(function (hit) {
              // skip this work if we have already done it and we are NOT sorting.
              // ---
              // when we are sorting results, we need to redo the counts each time because the
              // "top 500" may change with each response
              if (hit._formatted && !sortFn) return;

              // Flatten the fields
              var indexPattern = $scope.searchSource.get('index');
              hit._source = indexPattern.flattenSearchResponse(hit._source);

              var formatValues = function (value, name) {
                // add up the counts for each field name
                if (counts[name]) counts[name] = counts[name] + 1;
                else counts[name] = 1;

                return ($scope.formatsByName[name] || defaultFormat).convert(value);
<<<<<<< HEAD
              };

              var formattedSource = _.mapValues(hit._source, formatValues);
              var formattedHits = _.mapValues(hit.fields, formatValues);

              hit._formatted = _.merge(formattedSource, formattedHits);
              hit._formatted._source = angular.toJson(hit._source);
=======
              });
>>>>>>> 634b2405
            });

            // ensure that the meta fields always have a "row count" equal to the number of rows
            metaFields.forEach(function (fieldName) {
              counts[fieldName] = $scope.rows.length;
            });

            // apply the field counts to the field list
            // We could do this in the field_chooser but it would us to iterate the array again
            $scope.fields.forEach(function (field) {
              field.rowCount = counts[field.name] || 0;
            });
          }),
          eachMerged: function (merged) {
            if (!resetRows) {
              $scope.mergedEsResp = merged;
            }
          }
        })
        .finally(function () {
          if (resetRows) {
            flushResponseData();
          }
          $scope.fetchStatus = false;
        });
      })
      .catch(notify.error);
    };

    // we use a custom fetch mechanism, so tie into the courier's looper
    courier.searchLooper.add($scope.fetch);
    $scope.$on('$destroy', function () {
      courier.searchLooper.remove($scope.fetch);
    });

    $scope.updateTime = function () {
      $scope.timeRange = {
        from: datemath.parse(timefilter.time.from),
        to: datemath.parse(timefilter.time.to, true)
      };
    };

    $scope.toggleConfig = function () {
      // Close if already open
      if ($scope.configTemplate === settingsHtml) {
        delete $scope.configTemplate;
      } else {
        $scope.configTemplate = settingsHtml;
      }
    };

    $scope.toggleSave = function () {
      // Close if already open
      if ($scope.configTemplate === saveHtml) {
        delete $scope.configTemplate;
      } else {
        $scope.configTemplate = saveHtml;
      }
    };

    $scope.toggleLoad = function () {
      // Close if already open
      if ($scope.configTemplate === loadHtml) {
        delete $scope.configTemplate;
      } else {
        $scope.configTemplate = loadHtml;
      }
    };

    $scope.resetQuery = function () {
      $state.reset();
      $scope.fetch();
    };

    $scope.newQuery = function () {
      kbnUrl.change('/discover');
    };

    $scope.updateDataSource = function () {
      var chartOptions;
      $scope.searchSource
      .size($scope.opts.sampleSize)
      .sort(function () {
        var sort = {};
        if (_.isArray($state.sort)) {
          sort[$state.sort[0]] = $state.sort[1];
        } else if (indexPattern.timeFieldName) {
          sort[indexPattern.timeFieldName] = 'desc';
        } else {
          sort._score = 'desc';
        }
        return sort;
      })
      .query(!$state.query ? null : $state.query)
      .set('filter', $state.filters || []);

      // get the current indexPattern
      var indexPattern = $scope.searchSource.get('index');

      // if indexPattern exists, but $scope.opts.index doesn't, or the opposite, or if indexPattern's id
      // is not equal to the $scope.opts.index then either clean or
      if (
        Boolean($scope.opts.index) !== Boolean(indexPattern)
        || (indexPattern && indexPattern.id) !== $scope.opts.index
      ) {
        $state.index = $scope.opts.index = $scope.opts.index || config.get('defaultIndex');
        indexPattern = courier.indexPatterns.get($scope.opts.index);
      }

      $scope.opts.timefield = indexPattern.timeFieldName;

      return Promise.cast(indexPattern)
      .then(function (indexPattern) {
        $scope.opts.timefield = indexPattern.timeFieldName;

        // are we updating the indexPattern?
        var refresh = indexPattern !== $scope.searchSource.get('index');

        // make sure the pattern is set on the "leaf" searchSource, not just the root
        $scope.searchSource.index(indexPattern);

        if (refresh) {
          delete $scope.fields;
          delete $scope.columns;
          setFields();
        }
      });
    };

    // This is a hacky optimization for comparing the contents of a large array to a short one.
    function arrayToKeys(array, value) {
      var obj = {};
      _.each(array, function (key) {
        obj[key] = value || true;
      });
      return obj;
    }

    function setFields() {
      var indexPattern = $scope.searchSource.get('index');
      var currentState = _.transform($scope.fields || [], function (current, field) {
        current[field.name] = {
          display: field.display
        };
      }, {});

      var columnObjects = arrayToKeys($state.columns);

      $scope.fields = [];
      $scope.fieldsByName = {};
      $scope.formatsByName = {};

      if (!indexPattern) return;

      _.sortBy(indexPattern.fields, 'name').forEach(function (field) {
        _.defaults(field, currentState[field.name]);
        // clone the field and add it's display prop
        var clone = _.assign({}, field, {
          format: field.format, // this is a getter, so we need to copy it over manually
          display: columnObjects[field.name] || false,
          rowCount: $scope.rows ? $scope.rows.fieldCounts[field.name] : 0
        });

        $scope.fields.push(clone);
        $scope.fieldsByName[field.name] = clone;
        $scope.formatsByName[field.name] = field.format;
      });

      refreshColumns();
    }

    // TODO: On array fields, negating does not negate the combination, rather all terms
    $scope.filterQuery = function (field, value, operation) {
      value = _.isArray(value) ? value : [value];

      var indexPattern = $scope.searchSource.get('index');
      indexPattern.popularizeField(field, 1);

      // Grap the filters from the searchSource and ensure it's an array
      var filters = _.flatten([$state.filters], true);

      _.each(value, function (clause) {
        var previous = _.find(filters, function (item) {
          if (item && item.query) {
            return item.query.match[field].query === clause;
          } else if (item && item.exists && field === '_exists_') {
            return item.exists.field === clause;
          } else if (item && item.missing && field === '_missing_') {
            return item.missing.field === clause;
          }
        });
        if (!previous) {
          var filter;
          if (field === '_exists_') {
            filter = { exists: { field: clause } };
          } else if (field === '_missing_') {
            filter = { missing: { field: clause } };
          } else {
            filter = { query: { match: {} } };
            filter.negate = operation === '-';
            filter.query.match[field] = { query: clause, type: 'phrase' };
          }
          filters.push(filter);
        }
      });

      $state.filters = filters;
    };

    $scope.toggleField = function (name) {
      var field = _.find($scope.fields, { name: name });

      // If we can't find the field in the mapping, ensure it isn't in the column list and abort
      if (!field) {
        $state.columns = _.without($state.columns, name);
        return;
      }

      // toggle the display property
      field.display = !field.display;

      if ($state.columns.length === 1 && $state.columns[0] === '_source') {
        $state.columns = _.toggleInOut($state.columns, name);
        $state.columns = _.toggleInOut($state.columns, '_source');
        _.find($scope.fields, {name: '_source'}).display = false;
      } else {
        $state.columns = _.toggleInOut($state.columns, name);
      }

      refreshColumns();
    };

    $scope.toTop = function () {
      $window.scrollTo(0, 0);
    };

    function refreshColumns() {
      // Get all displayed field names;
      var fields = _.pluck(_.filter($scope.fields, function (field) {
        return field.display;
      }), 'name');

      // Make sure there are no columns added that aren't in the displayed field list.
      $state.columns = _.intersection($state.columns, fields);

      // If no columns remain, use _source
      if (!$state.columns.length) {
        $scope.toggleField('_source');
        return;
      }

      // if this commit results in something besides the columns changing, a fetch will be executed.
      $state.save();
    }

    // TODO: Move to utility class
    var addSlashes = function (str) {
      if (!_.isString(str)) return str;
      str = str.replace(/\\/g, '\\\\');
      str = str.replace(/\'/g, '\\\'');
      str = str.replace(/\"/g, '\\"');
      str = str.replace(/\0/g, '\\0');
      return str;
    };

    // TODO: Move to utility class
    // https://stackoverflow.com/questions/3561493/is-there-a-regexp-escape-function-in-javascript
    var regexEscape = function (str) {
      return str.replace(/[-\/\\^$*+?.()|[\]{}]/g, '\\$&');
    };

    var loadingVis;
    var setupVisualization = function () {
      // If we're not setting anything up we need to return an empty promise
      if (!$scope.opts.timefield) return Promise.resolve();
      if (loadingVis) return loadingVis;


      // we shouldn't have a vis, delete it
      if (!$scope.opts.timefield && $scope.vis) {
        $scope.vis.destroy();
        $scope.searchSource.set('aggs', undefined);
        delete $scope.vis;
      }

      // we shouldn't have one, or already do, return whatever we already have
      if (!$scope.opts.timefield || $scope.vis) return Promise.resolve($scope.vis);

      // TODO: a legit way to update the index pattern
      $scope.vis = new Vis($scope.searchSource.get('index'), {
        type: 'histogram',
        vislibParams: {
          addLegend: false,
        },
        listeners: {
          click: function (e) {
            console.log(e);
            timefilter.time.from = moment(e.point.x);
            timefilter.time.to = moment(e.point.x + e.data.ordered.interval);
            timefilter.time.mode = 'absolute';
          },
          brush: function (e) {
            var from = moment(e.range[0]);
            var to = moment(e.range[1]);

            if (to - from === 0) return;

            timefilter.time.from = from;
            timefilter.time.to = to;
            timefilter.time.mode = 'absolute';
          }
        },
        aggs: [
          {
            type: 'count',
            schema: 'metric'
          },
          {
            type: 'date_histogram',
            schema: 'segment',
            params: {
              field: $scope.opts.timefield,
              interval: 'auto',
              min_doc_count: 0
            }
          }
        ]
      });

      $scope.searchSource.aggs(function () {
        return $scope.vis.aggs.toDsl();
      });

      // stash this promise so that other calls to setupVisualization will have to wait
      loadingVis = new Promise(function (resolve) {
        $scope.$on('ready:vis', function () {
          resolve($scope.vis);
        });
      })
      .finally(function () {
        // clear the loading flag
        loadingVis = null;
      });

      return loadingVis;
    };

    init();
  });
});<|MERGE_RESOLUTION|>--- conflicted
+++ resolved
@@ -337,7 +337,6 @@
                 else counts[name] = 1;
 
                 return ($scope.formatsByName[name] || defaultFormat).convert(value);
-<<<<<<< HEAD
               };
 
               var formattedSource = _.mapValues(hit._source, formatValues);
@@ -345,9 +344,6 @@
 
               hit._formatted = _.merge(formattedSource, formattedHits);
               hit._formatted._source = angular.toJson(hit._source);
-=======
-              });
->>>>>>> 634b2405
             });
 
             // ensure that the meta fields always have a "row count" equal to the number of rows
