/*
 * Copyright Elasticsearch B.V. and/or licensed to Elasticsearch B.V. under one
 * or more contributor license agreements. Licensed under the Elastic License;
 * you may not use this file except in compliance with the Elastic License.
 */

import React from 'react';
import { VectorStyle } from '../vector_style';
import _ from 'lodash';

import {
  EuiFlexGroup,
  EuiFlexItem,
  EuiSwitch,
  EuiFormLabel,
  EuiSpacer
} from '@elastic/eui';


export class StaticDynamicStyleSelector extends React.Component {

  constructor() {
    super();
    this._isMounted = false;
    this.state = {
<<<<<<< HEAD
      ordinalFields: null,
      dynamic: false
=======
      styleDescriptor: VectorStyle.STYLE_TYPE.STATIC,
      ordinalFields: null
>>>>>>> 6abe8590
    };
  }

  _isDynamic() {
<<<<<<< HEAD
    if (!this.props.colorStyleDescriptor) {
      return false;
    }
    return this.props.colorStyleDescriptor.type === VectorStyle.STYLE_TYPE.DYNAMIC;
=======
    if (!this.props.styleDescriptor) {
      return false;
    }
    return this.props.styleDescriptor.type === VectorStyle.STYLE_TYPE.DYNAMIC;
>>>>>>> 6abe8590
  }

  componentWillUnmount() {
    this._isMounted = false;
  }

  componentDidMount() {
    this._isMounted = true;
    this._loadOrdinalFields();
<<<<<<< HEAD
    this.setState({
      dynamic: this._isDynamic()
    });
  }

  componentDidUpdate() {
    const dynamic = this._isDynamic();
    if (this.state.dynamic !== dynamic) {
      this.setState({
        dynamic
      });
    }
    if (dynamic) {
      this._loadOrdinalFields();
    }
  }

  async _loadOrdinalFields() {
    const ordinalFields = await this.props.layer.getOrdinalFields();
    if (!this._isMounted) {
      return;
    }
    //check if fields are the same..
    const eqls = _.isEqual(ordinalFields, this.state.ordinalFields);
    if (!eqls) {
      this.setState({
        ordinalFields
      });
    }
=======
  }

  async _loadOrdinalFields() {
    const ordinalFields = await this.props.layer.getOrdinalFields();
    if (!this._isMounted) {
      return;
    }
    //check if fields are the same..
    const eqls = _.isEqual(ordinalFields, this.state.ordinalFields);
    if (!eqls) {
      this.setState({
        ordinalFields: ordinalFields
      });
    }
>>>>>>> 6abe8590
  }

  _renderStaticAndDynamicStyles() {

    const changeStyle = (type, newOptions) => {
<<<<<<< HEAD
      const newStyleDescriptor = {
        type: type,
        options: newOptions
      };
      this.props.handlePropertyChange(this.props.property, newStyleDescriptor);
=======
      const styleDescriptor = {
        type: type,
        options: newOptions
      };
      this.props.handlePropertyChange(this.props.property, styleDescriptor);
>>>>>>> 6abe8590
    };

    const changeToDynamicStyle = (newOptions) => {
      changeStyle(VectorStyle.STYLE_TYPE.DYNAMIC, newOptions);
    };

    const changeToStaticStyle = (newOptions) => {
      changeStyle(VectorStyle.STYLE_TYPE.STATIC, newOptions);
    };

    const onTypeToggle = (e) => {
      const selectdStyleType = e.target.checked ? VectorStyle.STYLE_TYPE.DYNAMIC : VectorStyle.STYLE_TYPE.STATIC;
      const lastOptions = selectdStyleType === VectorStyle.STYLE_TYPE.DYNAMIC ? this._lastDynamicOptions : this._lastStaticOptions;
      changeStyle(selectdStyleType, lastOptions);
    };

    let styleSelector;
<<<<<<< HEAD
    const currentOptions = _.get(this.props, 'colorStyleDescriptor.options', null);
    if (this.state.dynamic) {
      this._lastDynamicOptions = currentOptions;
      if (this.state.ordinalFields && this.state.ordinalFields.length) {
=======
    const currentOptions = (this.props.styleDescriptor && this.props.styleDescriptor.options) ? this.props.styleDescriptor.options : null;
    if (this._isDynamic()) {
      this._lastDynamicOptions = currentOptions;
      if (this.state.ordinalFields !== null) {
>>>>>>> 6abe8590
        const Selector = this.props.DynamicSelector;
        styleSelector = (<Selector
          fields={this.state.ordinalFields}
          onChange={changeToDynamicStyle}
          selectedOptions={currentOptions}
        />);
      } else {
        styleSelector = null;
      }
    } else {
      this._lastStaticOptions = currentOptions;
      const Selector = this.props.StaticSelector;
      styleSelector = <Selector changeOptions={changeToStaticStyle} selectedOptions={currentOptions}/>;
    }

    return (
      <div>
        <EuiFlexGroup alignItems="center">
          <EuiFlexItem grow={true}>
            <EuiFormLabel style={{ marginBottom: 0 }}>
              {this.props.name}
            </EuiFormLabel>
          </EuiFlexItem>
          <EuiFlexItem grow={false}>
            <EuiSwitch
              label={'Dynamic?'}
              checked={this.state.dynamic}
              onChange={onTypeToggle}
            />
          </EuiFlexItem>
        </EuiFlexGroup>

        <EuiSpacer size="m" />
        {styleSelector}
      </div>
    );
  }

  render() {
    return this._renderStaticAndDynamicStyles();
  }

}


<|MERGE_RESOLUTION|>--- conflicted
+++ resolved
@@ -23,28 +23,17 @@
     super();
     this._isMounted = false;
     this.state = {
-<<<<<<< HEAD
       ordinalFields: null,
-      dynamic: false
-=======
-      styleDescriptor: VectorStyle.STYLE_TYPE.STATIC,
-      ordinalFields: null
->>>>>>> 6abe8590
+      dynamic: false,
+      styleDescriptor: VectorStyle.STYLE_TYPE.STATIC
     };
   }
 
   _isDynamic() {
-<<<<<<< HEAD
-    if (!this.props.colorStyleDescriptor) {
-      return false;
-    }
-    return this.props.colorStyleDescriptor.type === VectorStyle.STYLE_TYPE.DYNAMIC;
-=======
     if (!this.props.styleDescriptor) {
       return false;
     }
     return this.props.styleDescriptor.type === VectorStyle.STYLE_TYPE.DYNAMIC;
->>>>>>> 6abe8590
   }
 
   componentWillUnmount() {
@@ -54,7 +43,6 @@
   componentDidMount() {
     this._isMounted = true;
     this._loadOrdinalFields();
-<<<<<<< HEAD
     this.setState({
       dynamic: this._isDynamic()
     });
@@ -84,40 +72,16 @@
         ordinalFields
       });
     }
-=======
-  }
-
-  async _loadOrdinalFields() {
-    const ordinalFields = await this.props.layer.getOrdinalFields();
-    if (!this._isMounted) {
-      return;
-    }
-    //check if fields are the same..
-    const eqls = _.isEqual(ordinalFields, this.state.ordinalFields);
-    if (!eqls) {
-      this.setState({
-        ordinalFields: ordinalFields
-      });
-    }
->>>>>>> 6abe8590
   }
 
   _renderStaticAndDynamicStyles() {
 
     const changeStyle = (type, newOptions) => {
-<<<<<<< HEAD
-      const newStyleDescriptor = {
-        type: type,
-        options: newOptions
-      };
-      this.props.handlePropertyChange(this.props.property, newStyleDescriptor);
-=======
       const styleDescriptor = {
         type: type,
         options: newOptions
       };
       this.props.handlePropertyChange(this.props.property, styleDescriptor);
->>>>>>> 6abe8590
     };
 
     const changeToDynamicStyle = (newOptions) => {
@@ -135,17 +99,10 @@
     };
 
     let styleSelector;
-<<<<<<< HEAD
-    const currentOptions = _.get(this.props, 'colorStyleDescriptor.options', null);
+    const currentOptions = _.get(this.props, 'styleDescriptor.options', null);
     if (this.state.dynamic) {
       this._lastDynamicOptions = currentOptions;
       if (this.state.ordinalFields && this.state.ordinalFields.length) {
-=======
-    const currentOptions = (this.props.styleDescriptor && this.props.styleDescriptor.options) ? this.props.styleDescriptor.options : null;
-    if (this._isDynamic()) {
-      this._lastDynamicOptions = currentOptions;
-      if (this.state.ordinalFields !== null) {
->>>>>>> 6abe8590
         const Selector = this.props.DynamicSelector;
         styleSelector = (<Selector
           fields={this.state.ordinalFields}
