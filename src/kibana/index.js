--- conflicted
+++ resolved
@@ -33,13 +33,7 @@
     // Use this for cache busting partials
     .constant('cacheBust', window.KIBANA_COMMIT_SHA)
     // The minimum Elasticsearch version required to run Kibana
-<<<<<<< HEAD
-    .constant('minimumElasticsearchVersion', '1.3.1')
-    // Use this for cache busting partials
-    .constant('cacheBust', 'cache-bust=' + Date.now())
-=======
     .constant('minimumElasticsearchVersion', '1.4.0.Beta1')
->>>>>>> fa987088
     // When we need to identify the current session of the app, ef shard preference
     .constant('sessionId', Date.now())
     // attach the route manager's known routes
