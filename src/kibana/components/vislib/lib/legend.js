define(function (require) {
  return function LegendFactory(d3, Private) {
    var _ = require('lodash');
    var Dispatch = Private(require('components/vislib/lib/dispatch'));
    var legendHeaderTemplate = _.template(require('text!components/vislib/partials/legend_header.html'));
    var dataLabel = require('components/vislib/lib/_data_label');
    var AggConfigResult = require('components/vis/_agg_config_result');

    require('css!components/vislib/styles/main');

    /**
     * Appends legend to the visualization
     *
     * @class Legend
     * @constructor
     * @param vis {Object} Reference to Vis Constructor
     * @param el {HTMLElement} Reference to DOM element
     * @param labels {Array} Array of chart labels
     * @param color {Function} Color function
     * @param _attr {Object|*} Reference to Vis options
     */
    function Legend(vis, data) {
      if (!(this instanceof Legend)) {
        return new Legend(vis, data);
      }

      var isPie = (vis._attr.type === 'pie');

      if (isPie) {
        this.dataLabels = this._transformPieData(data.pieData());
      } else {
        this.dataLabels = this._transformSeriesData(data.getVisData());
      }

      this.vis = vis;
      this.data = data;
      this.el = vis.el;
      this.events = new Dispatch();
      this.color = isPie ? data.getPieColorFunc() : data.color;
      this._attr = _.defaults(vis._attr || {}, {
        'legendClass' : 'legend-col-wrapper',
        'blurredOpacity' : 0.3,
        'focusOpacity' : 1,
        'defaultOpacity' : 1,
        'legendDefaultOpacity': 1,
        'isOpen' : true
      });
    }

    /**
     * Returns an arr of data objects that includes labels, aggConfig, and an array of data values
     * for the pie chart.
     */
    Legend.prototype._transformPieData = function (arr) {
      var data = [];
      var recurse = function (obj) {
        if (obj.children) {
          recurse(obj.children).reverse().forEach(function (d) { data.unshift(d); });
        }
        return obj;
      };

      arr.forEach(function (chart) {
        chart.slices.children.map(recurse)
        .reverse().forEach(function (d) { data.unshift(d); });
      });

      return _.unique(data, function (d) { return d.name; });
    };

    /**
     * Filter out zero injected objects
     */
    Legend.prototype._filterZeroInjectedValues = function (arr) {
      return arr.filter(function (d) {
        return d.aggConfigResult !== undefined;
      });
    };

    /**
     * Returns an arr of data objects that includes labels, aggConfig, and an array of data values
     * for the point series charts.
     */
    Legend.prototype._transformSeriesData = function (arr) {
      var data = [];
      var self = this;

      arr.forEach(function (chart) {
        chart.series.forEach(function (obj, i) {
          var currentObj = data[i];
          if (!currentObj) data.push(obj);

          // Copies first aggConfigResults object to data object.
          if (obj.values && obj.values.length) {
            var values = self._filterZeroInjectedValues(obj.values);
            var aggConfigResult;

            if (values.length && values[0].aggConfigResult) {
              aggConfigResult = values[0].aggConfigResult.$parent;
            }

            if (aggConfigResult) {
              obj.aggConfigResult = new AggConfigResult(aggConfigResult.aggConfig, null,
                  aggConfigResult.value, aggConfigResult.key);
            }
          }
          // Joins all values arrays that share a common label
          if (currentObj && currentObj.label === obj.label) {
            currentObj.values = currentObj.values.concat(obj.values);
          }
        });
      });

      return data;
    };

    /**
     * Adds legend header
     *
     * @method header
     * @param el {HTMLElement} Reference to DOM element
     * @param args {Object|*} Legend options
     * @returns {*} HTML element
     */
    Legend.prototype.header = function (el, args) {
      return el.append('div')
      .attr('class', 'header')
      .append('div')
      .attr('class', 'column-labels')
      .html(function () {
        return legendHeaderTemplate(args._attr);
      });
    };

    /**
     * Adds list to legend
     *
     * @method list
     * @param el {HTMLElement} Reference to DOM element
     * @param arrOfLabels {Array} Array of labels
     * @param args {Object|*} Legend options
     * @returns {D3.Selection} HTML element with list of labels attached
     */
    Legend.prototype.list = function (el, arrOfLabels, args) {
      var self = this;

      return el.append('ul')
      .attr('class', function () {
        if (args._attr.isOpen) { return 'legend-ul'; }
        return 'legend-ul hidden';
      })
      .selectAll('li')
      .data(arrOfLabels)
      .enter()
        .append('li')
        .attr('class', 'color')
        .each(self._addIdentifier)
        .html(function (d, i) {
          var label = d.label ? d.label : d.name;
          if (!label) { label = self.data.get('yAxisLabel'); }
          return '<i class="fa fa-circle dots" style="color:' + args.color(label) + '"></i>' + label;
        });
    };

    /**
     * Append the data label to the element
     *
     * @method _addIdentifier
     * @param label {string} label to use
     */
    Legend.prototype._addIdentifier = function (d) {
      var label = d.label ? d.label : d.name;
      dataLabel(this, label);
    };


    /**
     * Renders legend
     *
     * @method render
     * @return {HTMLElement} Legend
     */
    Legend.prototype.render = function () {
      var self = this;
      var visEl = d3.select(this.el);
      var legendDiv = visEl.select('.' + this._attr.legendClass);
      var items = this.dataLabels;
      this.header(legendDiv, this);
      this.list(legendDiv, items, this);

      var headerIcon = visEl.select('.legend-toggle');

      // toggle
      headerIcon
      .on('click', function legendClick() {
        if (self._attr.isOpen) {
          // close legend
          visEl.select('ul.legend-ul').classed('hidden', true);
          self._attr.isOpen = false;

          // need to add reference to resize function on toggle
          self.vis.resize();
        } else {
          // open legend
          visEl.select('ul.legend-ul').classed('hidden', false);
          self._attr.isOpen = true;

          // need to add reference to resize function on toggle
          self.vis.resize();
        }
      });

      legendDiv.select('.legend-ul').selectAll('li')
      .on('mouseover', function (d) {
        var label = d.label ? d.label : d.name;
        var charts = visEl.selectAll('.chart');

<<<<<<< HEAD
        function filterLabel(d) {
          var pointLabel = this.getAttribute('data-label');
          return pointLabel !== label.toString();
        }

        if (label && label !== '_all') {
          d3.select(this).style('cursor', 'pointer');

          // legend
          legendDiv.selectAll('li')
            .filter(filterLabel)
            .classed('blur_shape', true);

          // all data-label attribute
          charts.selectAll('[data-label]')
            .filter(filterLabel)
            .classed('blur_shape', true);
        }
=======
        // legend
        legendDiv.selectAll('li')
        .filter(function (d) {
          return this.getAttribute('data-label') !== label.toString();
        })
        .classed('blur_shape', true);

        // all data-label attribute
        charts.selectAll('[data-label]')
        .filter(function (d) {
          return this.getAttribute('data-label') !== label.toString();
        })
        .classed('blur_shape', true);
>>>>>>> 2ff889cd

        var eventEl =  d3.select(this);
        eventEl.style('white-space', 'inherit');
        eventEl.style('word-break', 'break-all');
      })
      .on('mouseout', function () {
        /*
         * The default opacity of elements in charts may be modified by the
         * chart constructor, and so may differ from that of the legend
         */

        var charts = visEl.selectAll('.chart');

        // legend
        legendDiv.selectAll('li')
        .classed('blur_shape', false);

        // all data-label attribute
        charts.selectAll('[data-label]')
        .classed('blur_shape', false);

        var eventEl =  d3.select(this);
        eventEl.style('white-space', 'nowrap');
        eventEl.style('word-break', 'inherit');
      });

      legendDiv.selectAll('li.color').each(function (d) {
        var label = d.label ? d.label : d.name;
        if (label !== undefined && label !== '_all') {
          d3.select(this).call(self.events.addClickEvent());
        }
      });
    };

    return Legend;
  };
});<|MERGE_RESOLUTION|>--- conflicted
+++ resolved
@@ -215,40 +215,24 @@
         var label = d.label ? d.label : d.name;
         var charts = visEl.selectAll('.chart');
 
-<<<<<<< HEAD
-        function filterLabel(d) {
+        function filterLabel() {
           var pointLabel = this.getAttribute('data-label');
           return pointLabel !== label.toString();
         }
 
         if (label && label !== '_all') {
           d3.select(this).style('cursor', 'pointer');
-
-          // legend
-          legendDiv.selectAll('li')
-            .filter(filterLabel)
-            .classed('blur_shape', true);
-
-          // all data-label attribute
-          charts.selectAll('[data-label]')
-            .filter(filterLabel)
-            .classed('blur_shape', true);
-        }
-=======
+        }
+
         // legend
         legendDiv.selectAll('li')
-        .filter(function (d) {
-          return this.getAttribute('data-label') !== label.toString();
-        })
+        .filter(filterLabel)
         .classed('blur_shape', true);
 
         // all data-label attribute
         charts.selectAll('[data-label]')
-        .filter(function (d) {
-          return this.getAttribute('data-label') !== label.toString();
-        })
+        .filter(filterLabel)
         .classed('blur_shape', true);
->>>>>>> 2ff889cd
 
         var eventEl =  d3.select(this);
         eventEl.style('white-space', 'inherit');
