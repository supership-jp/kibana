--- conflicted
+++ resolved
@@ -14,8 +14,5 @@
 export { SpaceSelectorPageProvider } from './space_selector_page';
 export { AccountSettingProvider } from './accountsetting_page';
 export { InfraHomePageProvider } from './infra_home_page';
-<<<<<<< HEAD
 export { GisPageProvider } from './gis_page';
-=======
-export { StatusPagePageProvider } from './status_page';
->>>>>>> 8c3df982
+export { StatusPagePageProvider } from './status_page';