--- conflicted
+++ resolved
@@ -38,13 +38,7 @@
 
         var tooltipDiv = d3.select('.' + self.tooltipClass);
 
-<<<<<<< HEAD
         selection.each(function (data, i) {
-
-          // DOM element on which the tooltip is called
-=======
-        selection.each(function () {
->>>>>>> 8bfac9ba
           var element = d3.select(this);
           var offset;
 
@@ -54,20 +48,13 @@
                 left: d3.event.clientX,
                 top: d3.event.clientY
               };
-<<<<<<< HEAD
 
-              offset = self.getOffsets(tooltipDiv, mouseMove);
+              offset = self.getOffsets(mouseMove);
 
               // return text and position for tooltip
               return tooltipDiv.datum(self.events.eventResponse(d, i))
                 .html(tooltipFormatter)
-                .style('display', 'block')
-=======
-              offset = self.getOffsets(mouseMove);
-              return tooltipDiv.datum(d)
-                .html(self.tooltipFormatter)
                 .style('visibility', 'visible')
->>>>>>> 8bfac9ba
                 .style('left', mouseMove.left + offset.left + 'px')
                 .style('top', mouseMove.top + offset.top + 'px');
             })
@@ -75,7 +62,6 @@
               return tooltipDiv.style('visibility', 'hidden')
                 .style('left', '-500px')
                 .style('top', '-500px');
-              
             });
         });
       };
