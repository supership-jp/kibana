import _ from 'lodash';

<<<<<<< HEAD
let utils = require('requirefrom')('src/utils');
let pkg = utils('packageJson');
import Command from './command';
=======
import pkg from '../utils/packageJson';
import Command from './Command';
>>>>>>> 506c9939

let argv = process.env.kbnWorkerArgv ? JSON.parse(process.env.kbnWorkerArgv) : process.argv.slice();
let program = new Command('bin/kibana');

program
.version(pkg.version)
.description(
  'Kibana is an open source (Apache Licensed), browser ' +
  'based analytics and search dashboard for Elasticsearch.'
);

// attach commands
require('./serve/serve')(program);
require('./plugin/plugin')(program);

program
.command('help <command>')
.description('Get the help for a specific command')
.action(function (cmdName) {
  var cmd = _.find(program.commands, { _name: cmdName });
  if (!cmd) return this.error(`unknown command ${cmdName}`);
  cmd.help();
});

program
.command('*', null, { noHelp: true })
.action(function (cmd, options) {
  program.error(`unknown command ${cmd}`);
});

// check for no command name
var subCommand = argv[2] && !String(argv[2][0]).match(/^-|^\.|\//);

if (!subCommand) {
  if (_.intersection(argv.slice(2), ['-h', '--help']).length) {
    program.defaultHelp();
  } else {
    argv.splice(2, 0, ['serve']);
  }
}

program.parse(argv);<|MERGE_RESOLUTION|>--- conflicted
+++ resolved
@@ -1,13 +1,7 @@
 import _ from 'lodash';
 
-<<<<<<< HEAD
-let utils = require('requirefrom')('src/utils');
-let pkg = utils('packageJson');
+import pkg from '../utils/packageJson';
 import Command from './command';
-=======
-import pkg from '../utils/packageJson';
-import Command from './Command';
->>>>>>> 506c9939
 
 let argv = process.env.kbnWorkerArgv ? JSON.parse(process.env.kbnWorkerArgv) : process.argv.slice();
 let program = new Command('bin/kibana');
