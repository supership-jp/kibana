{
  "name": "kibana",
  "description": "Kibana is an open source (Apache Licensed), browser based analytics and search dashboard for Elasticsearch. Kibana is a snap to setup and start using. Kibana strives to be easy to get started with, while also being flexible and powerful, just like Elasticsearch.",
  "keywords": [
    "kibana",
    "elasticsearch",
    "logstash",
    "analytics",
    "visualizations",
    "dashboards",
    "dashboarding"
  ],
  "private": false,
  "version": "7.0.0-alpha1",
  "branch": "master",
  "build": {
    "number": 8467,
    "sha": "6cb7fec4e154faa0a4a3fee4b33dfef91b9870d9"
  },
  "homepage": "https://www.elastic.co/products/kibana",
  "bugs": {
    "url": "http://github.com/elastic/kibana/issues"
  },
  "license": "Apache-2.0",
  "author": "Rashid Khan <rashid.khan@elastic.co>",
  "contributors": [
    "Chris Cowan <chris.cowan@elastic.co>",
    "Court Ewing <court@elastic.co>",
    "Jim Unger <jim.unger@elastic.co>",
    "Joe Fleming <joe.fleming@elastic.co>",
    "Jon Budzenski <jonathan.budzenski@elastic.co>",
    "Juan Thomassie <juan.thomassie@elastic.co>",
    "Khalah Jones-Golden <khalah.jones@elastic.co>",
    "Lee Drengenberg <lee.drengenberg@elastic.co>",
    "Lukas Olson <lukas.olson@elastic.co>",
    "Matt Bargar <matt.bargar@elastic.co>",
    "Nicolás Bevacqua <nico@elastic.co>",
    "Shelby Sturgis <shelby@elastic.co>",
    "Spencer Alger <spencer.alger@elastic.co>",
    "Tim Sullivan <tim@elastic.co>"
  ],
  "scripts": {
    "test": "grunt test",
    "test:dev": "grunt test:dev",
    "test:quick": "grunt test:quick",
    "test:browser": "grunt test:browser",
    "test:ui": "grunt test:ui",
    "test:ui:server": "grunt test:ui:server",
    "test:ui:runner": "echo 'use `node scripts/functional_test_runner`' && false",
    "test:server": "grunt test:server",
    "test:coverage": "grunt test:coverage",
    "test:visualRegression": "grunt test:visualRegression:buildGallery",
    "checkLicenses": "grunt licenses",
    "build": "grunt build",
    "release": "grunt release",
    "start": "sh ./bin/kibana --dev",
    "precommit": "grunt precommit",
    "karma": "karma start",
    "elasticsearch": "grunt esvm:dev:keepalive",
    "lint": "grunt eslint:source",
    "lintroller": "grunt eslint:fixSource",
    "makelogs": "echo 'use `node scripts/makelogs`' && false",
    "mocha": "echo 'use `node scripts/mocha`' && false",
    "sterilize": "grunt sterilize",
    "uiFramework:start": "grunt uiFramework:start",
    "uiFramework:build": "grunt uiFramework:build",
    "uiFramework:createComponent": "yo ./ui_framework/generator-kui/app/component.js",
    "uiFramework:documentComponent": "yo ./ui_framework/generator-kui/app/documentation.js",
    "ts:build": "tsc -p platform",
    "ts:start": "tsc -p platform --watch",
    "prettier": "prettier --single-quote --write 'platform/**/*.ts' 'packages/**/*.ts' 'core_plugins/**/*.[jt]s'"
  },
  "repository": {
    "type": "git",
    "url": "https://github.com/elastic/kibana.git"
  },
  "dependencies": {
    "@elastic/datemath": "2.3.0",
    "@elastic/filesaver": "1.1.2",
    "@elastic/numeral": "2.2.1",
    "@elastic/test-subj-selector": "0.2.1",
    "@elastic/ui-ace": "0.2.3",
    "JSONStream": "1.1.1",
    "accept-language-parser": "1.2.0",
    "angular": "1.6.5",
    "angular-bootstrap-colorpicker": "3.0.19",
    "angular-elastic": "2.5.0",
    "angular-route": "1.4.7",
    "angular-sanitize": "1.5.7",
    "angular-sortable-view": "0.0.15",
    "angular-translate": "2.13.1",
    "ansicolors": "0.3.2",
    "autoprefixer": "6.5.4",
    "babel-core": "6.21.0",
    "babel-jest": "21.0.0",
    "babel-loader": "7.1.2",
    "babel-plugin-add-module-exports": "0.2.1",
    "babel-plugin-transform-async-generator-functions": "6.24.1",
    "babel-plugin-transform-class-properties": "6.24.1",
    "babel-plugin-transform-define": "1.3.0",
    "babel-plugin-transform-object-rest-spread": "6.23.0",
    "babel-polyfill": "6.20.0",
    "babel-preset-env": "1.4.0",
    "babel-preset-react": "6.22.0",
    "babel-register": "6.18.0",
    "bluebird": "2.9.34",
    "body-parser": "1.17.2",
    "boom": "5.2.0",
    "brace": "0.5.1",
    "bunyan": "1.7.1",
<<<<<<< HEAD
    "chalk": "2.0.1",
=======
    "cache-loader": "1.0.3",
>>>>>>> f60639fc
    "check-hash": "1.0.1",
    "color": "1.0.3",
    "commander": "2.8.1",
    "css-loader": "0.28.7",
    "d3": "3.5.6",
    "d3-cloud": "1.2.1",
    "dragula": "3.7.0",
    "elasticsearch": "13.0.1",
    "elasticsearch-browser": "13.0.1",
    "encode-uri-query": "1.0.0",
    "even-better": "7.0.2",
    "expiry-js": "0.1.7",
<<<<<<< HEAD
    "exports-loader": "0.6.2",
    "expose-loader": "0.7.0",
    "express": "4.15.4",
    "extract-text-webpack-plugin": "0.8.2",
    "file-loader": "0.8.4",
=======
    "exports-loader": "0.6.4",
    "expose-loader": "0.7.3",
    "extract-text-webpack-plugin": "3.0.1",
    "file-loader": "1.1.4",
>>>>>>> f60639fc
    "focus-trap-react": "3.0.3",
    "font-awesome": "4.4.0",
    "glob": "5.0.13",
    "glob-all": "3.0.1",
    "good-squeeze": "2.1.0",
    "h2o2": "5.1.1",
    "handlebars": "4.0.5",
    "hapi": "14.2.0",
    "http-proxy-agent": "1.0.0",
    "imports-loader": "0.7.1",
    "inert": "4.0.2",
    "jade": "1.11.0",
    "jade-loader": "0.8.0",
    "joi": "10.4.1",
    "jquery": "2.2.4",
<<<<<<< HEAD
    "js-yaml": "3.9.1",
    "json-loader": "0.5.3",
=======
    "js-yaml": "3.4.1",
>>>>>>> f60639fc
    "json-stringify-safe": "5.0.1",
    "jstimezonedetect": "1.0.5",
    "leaflet": "1.0.3",
    "leaflet-draw": "0.4.10",
    "leaflet-responsive-popup": "0.2.0",
    "leaflet.heat": "0.2.0",
    "less": "2.7.1",
<<<<<<< HEAD
    "less-loader": "2.2.3",
    "libesvm": "3.8.8",
=======
    "less-loader": "4.0.5",
>>>>>>> f60639fc
    "lodash": "3.10.1",
    "lru-cache": "4.1.1",
    "markdown-it": "8.3.2",
    "mathjs": "3.16.2",
    "minimatch": "2.0.10",
    "mkdirp": "0.5.1",
    "moment": "2.13.0",
    "moment-timezone": "0.5.4",
    "ngreact": "0.3.0",
    "no-ui-slider": "1.2.0",
    "node-fetch": "1.3.2",
    "pegjs": "0.9.0",
    "postcss-loader": "2.0.6",
    "prop-types": "15.5.8",
    "proxy-from-env": "1.0.0",
    "pui-react-overlay-trigger": "7.5.4",
    "pui-react-tooltip": "7.5.4",
    "querystring-browser": "1.0.4",
    "raw-loader": "0.5.1",
    "react": "15.6.1",
    "react-ace": "5.2.2",
    "react-addons-test-utils": "15.6.0",
    "react-anything-sortable": "1.6.1",
    "react-color": "2.11.7",
    "react-dom": "15.6.1",
    "react-grid-layout": "0.14.7",
    "react-input-autosize": "1.1.0",
    "react-input-range": "1.2.1",
    "react-markdown": "2.4.2",
    "react-redux": "4.4.5",
    "react-router": "2.0.0",
    "react-router-redux": "4.0.4",
    "react-select": "1.0.0-rc.5",
    "react-sizeme": "2.3.4",
    "react-sortable": "1.1.0",
    "react-test-renderer": "15.6.1",
    "react-toggle": "3.0.1",
    "reactcss": "1.0.7",
    "redux": "3.7.2",
    "redux-actions": "2.2.1",
    "redux-thunk": "2.2.0",
    "regression": "2.0.0",
    "request": "2.61.0",
    "resize-observer-polyfill": "1.2.1",
    "rimraf": "2.4.3",
    "rison-node": "1.0.0",
    "rxjs": "5.4.3",
    "script-loader": "0.7.2",
    "semver": "5.1.0",
    "style-loader": "0.19.0",
    "tabbable": "1.1.0",
    "tar": "2.2.0",
    "tinygradient": "0.3.0",
    "trunc-html": "1.0.2",
    "trunc-text": "1.0.2",
<<<<<<< HEAD
    "type-detect": "4.0.3",
=======
    "uglifyjs-webpack-plugin": "0.4.6",
>>>>>>> f60639fc
    "ui-select": "0.19.6",
    "url-loader": "0.5.9",
    "uuid": "3.0.1",
    "validate-npm-package-name": "2.2.2",
    "vision": "4.1.0",
    "webpack": "3.6.0",
    "webpack-merge": "4.1.0",
    "wreck": "12.4.0",
    "yargs": "7.1.0",
    "yauzl": "2.7.0"
  },
  "devDependencies": {
    "@elastic/eslint-config-kibana": "0.13.0",
    "@elastic/eslint-import-resolver-kibana": "0.9.0",
    "@elastic/eslint-plugin-kibana-custom": "1.0.3",
    "@types/body-parser": "1.16.4",
    "@types/chalk": "0.4.31",
    "@types/chance": "0.7.34",
    "@types/elasticsearch": "5.0.14",
    "@types/express": "4.0.36",
    "@types/jest": "20.0.6",
    "@types/js-yaml": "3.9.0",
    "@types/lodash": "3.10.1",
    "@types/node": "8.0.19",
    "@types/sinon": "1.16.36",
    "@types/supertest": "2.0.2",
    "@types/yargs": "6.6.0",
    "angular-mocks": "1.4.7",
    "babel-eslint": "7.2.3",
    "backport": "1.1.1",
    "chai": "3.5.0",
    "chalk": "2.0.1",
    "chance": "1.0.6",
    "cheerio": "0.22.0",
    "chokidar": "1.6.0",
    "chromedriver": "2.32.3",
    "classnames": "2.2.5",
    "enzyme": "2.9.1",
    "enzyme-to-json": "1.4.5",
    "eslint": "3.19.0",
    "eslint-plugin-babel": "4.1.1",
    "eslint-plugin-import": "2.3.0",
    "eslint-plugin-jest": "21.0.0",
    "eslint-plugin-mocha": "4.9.0",
    "eslint-plugin-prefer-object-spread": "1.2.1",
    "eslint-plugin-react": "7.1.0",
    "event-stream": "3.3.2",
    "expect.js": "0.3.1",
    "faker": "1.1.0",
    "grunt": "1.0.1",
    "grunt-angular-translate": "0.3.0",
    "grunt-aws-s3": "0.14.5",
    "grunt-babel": "6.0.0",
    "grunt-cli": "0.1.13",
    "grunt-contrib-clean": "1.0.0",
    "grunt-contrib-copy": "0.8.1",
    "grunt-esvm": "3.2.11",
    "grunt-karma": "2.0.0",
    "grunt-run": "0.7.0",
    "grunt-simple-mocha": "0.4.0",
    "gulp-sourcemaps": "1.7.3",
    "highlight.js": "9.0.0",
    "history": "2.1.1",
    "html": "1.0.0",
    "html-loader": "0.5.1",
    "husky": "0.8.1",
    "image-diff": "1.6.0",
    "istanbul-instrumenter-loader": "3.0.0",
    "jest": "21.0.1",
    "jest-cli": "21.0.1",
    "jsdom": "9.9.1",
    "karma": "1.7.0",
    "karma-chrome-launcher": "2.1.1",
    "karma-coverage": "1.1.1",
    "karma-firefox-launcher": "1.0.1",
    "karma-ie-launcher": "1.0.0",
    "karma-mocha": "1.3.0",
    "karma-safari-launcher": "1.0.0",
    "keymirror": "0.1.1",
    "leadfoot": "1.7.1",
    "license-checker": "5.1.2",
    "load-grunt-config": "0.19.2",
    "makelogs": "4.0.2",
    "marked-text-renderer": "0.1.0",
    "mocha": "3.3.0",
    "mock-fs": "4.2.0",
    "murmurhash3js": "3.0.1",
    "ncp": "2.0.0",
    "nock": "8.0.0",
    "node-sass": "4.5.3",
    "pixelmatch": "4.0.2",
    "prettier": "1.7.3",
    "proxyquire": "1.7.10",
    "sass-loader": "6.0.6",
    "simple-git": "1.37.0",
    "sinon": "1.17.7",
    "source-map": "0.5.6",
    "source-map-support": "0.2.10",
    "strip-ansi": "^3.0.1",
    "supertest": "3.0.0",
    "supertest-as-promised": "2.0.2",
    "tree-kill": "1.1.0",
<<<<<<< HEAD
    "ts-jest": "20.0.10",
    "typescript": "2.5.1",
    "webpack-dev-server": "1.14.1",
=======
    "webpack-dev-server": "2.9.1",
>>>>>>> f60639fc
    "yeoman-generator": "1.1.1",
    "yo": "2.0.0"
  },
  "engines": {
<<<<<<< HEAD
    "node": "8.6.0",
    "npm": "5.3.0"
=======
    "node": "6.11.5",
    "npm": "3.10.10"
>>>>>>> f60639fc
  }
}<|MERGE_RESOLUTION|>--- conflicted
+++ resolved
@@ -108,11 +108,7 @@
     "boom": "5.2.0",
     "brace": "0.5.1",
     "bunyan": "1.7.1",
-<<<<<<< HEAD
-    "chalk": "2.0.1",
-=======
     "cache-loader": "1.0.3",
->>>>>>> f60639fc
     "check-hash": "1.0.1",
     "color": "1.0.3",
     "commander": "2.8.1",
@@ -125,18 +121,11 @@
     "encode-uri-query": "1.0.0",
     "even-better": "7.0.2",
     "expiry-js": "0.1.7",
-<<<<<<< HEAD
-    "exports-loader": "0.6.2",
-    "expose-loader": "0.7.0",
-    "express": "4.15.4",
-    "extract-text-webpack-plugin": "0.8.2",
-    "file-loader": "0.8.4",
-=======
     "exports-loader": "0.6.4",
     "expose-loader": "0.7.3",
+    "express": "4.15.4",
     "extract-text-webpack-plugin": "3.0.1",
     "file-loader": "1.1.4",
->>>>>>> f60639fc
     "focus-trap-react": "3.0.3",
     "font-awesome": "4.4.0",
     "glob": "5.0.13",
@@ -152,12 +141,7 @@
     "jade-loader": "0.8.0",
     "joi": "10.4.1",
     "jquery": "2.2.4",
-<<<<<<< HEAD
     "js-yaml": "3.9.1",
-    "json-loader": "0.5.3",
-=======
-    "js-yaml": "3.4.1",
->>>>>>> f60639fc
     "json-stringify-safe": "5.0.1",
     "jstimezonedetect": "1.0.5",
     "leaflet": "1.0.3",
@@ -165,12 +149,7 @@
     "leaflet-responsive-popup": "0.2.0",
     "leaflet.heat": "0.2.0",
     "less": "2.7.1",
-<<<<<<< HEAD
-    "less-loader": "2.2.3",
-    "libesvm": "3.8.8",
-=======
     "less-loader": "4.0.5",
->>>>>>> f60639fc
     "lodash": "3.10.1",
     "lru-cache": "4.1.1",
     "markdown-it": "8.3.2",
@@ -226,11 +205,8 @@
     "tinygradient": "0.3.0",
     "trunc-html": "1.0.2",
     "trunc-text": "1.0.2",
-<<<<<<< HEAD
     "type-detect": "4.0.3",
-=======
     "uglifyjs-webpack-plugin": "0.4.6",
->>>>>>> f60639fc
     "ui-select": "0.19.6",
     "url-loader": "0.5.9",
     "uuid": "3.0.1",
@@ -333,23 +309,14 @@
     "supertest": "3.0.0",
     "supertest-as-promised": "2.0.2",
     "tree-kill": "1.1.0",
-<<<<<<< HEAD
     "ts-jest": "20.0.10",
     "typescript": "2.5.1",
-    "webpack-dev-server": "1.14.1",
-=======
     "webpack-dev-server": "2.9.1",
->>>>>>> f60639fc
     "yeoman-generator": "1.1.1",
     "yo": "2.0.0"
   },
   "engines": {
-<<<<<<< HEAD
     "node": "8.6.0",
     "npm": "5.3.0"
-=======
-    "node": "6.11.5",
-    "npm": "3.10.10"
->>>>>>> f60639fc
   }
 }