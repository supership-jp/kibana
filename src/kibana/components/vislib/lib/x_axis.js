--- conflicted
+++ resolved
@@ -82,10 +82,6 @@
      */
     XAxis.prototype.getTimeDomain = function (scale, data) {
       return scale.domain([this._getXExtents(data, 'min'), this._getXExtents(data, 'max')]);
-<<<<<<< HEAD
-      //return scale.domain([ordered.min, ordered.max]);
-=======
->>>>>>> 2ec49ab3
     };
 
     /**
@@ -95,16 +91,6 @@
      */
     XAxis.prototype._getXExtents = function (data, extent) {
       var ordered = this.ordered;
-<<<<<<< HEAD
-
-      return d3[extent](data, function (d) {
-        if (extent === 'max') {
-          return d + ordered.interval;
-        }
-
-        return d;
-      });
-=======
       var opts = [ordered[extent]];
 
       var point = d3[extent](data);
@@ -122,7 +108,6 @@
         if (!isNaN(v)) opts.push(v);
         return opts;
       }, []));
->>>>>>> 2ec49ab3
     };
 
     /**
@@ -175,11 +160,6 @@
      * @param width {Number} HTML Element width
      */
     XAxis.prototype.getXAxis = function (width) {
-<<<<<<< HEAD
-      var ordered = this.ordered;
-
-=======
->>>>>>> 2ec49ab3
       this.xScale = this.getXScale(width);
 
       if (!this.xScale || _.isNaN(this.xScale)) {
