--- conflicted
+++ resolved
@@ -378,12 +378,8 @@
           if (hit.$$_formatted && !sortFn) return;
 
           // Flatten the fields
-<<<<<<< HEAD
           var indexPattern = $scope.searchSource.get('index');
           var flatHit = indexPattern.flattenHit(hit);
-=======
-          hit.$$_flattened = $scope.indexPattern.flattenHit(hit);
->>>>>>> 1788da44
 
           var formatAndCount = function (value, name) {
             // add up the counts for each field name
