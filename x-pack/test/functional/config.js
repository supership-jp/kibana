/*
 * Copyright Elasticsearch B.V. and/or licensed to Elasticsearch B.V. under one
 * or more contributor license agreements. Licensed under the Elastic License;
 * you may not use this file except in compliance with the Elastic License.
 */

/* eslint-disable kibana-custom/no-default-export */

import { resolve } from 'path';

import {
  SecurityPageProvider,
  MonitoringPageProvider,
  LogstashPageProvider,
  GraphPageProvider,
  GrokDebuggerPageProvider,
  WatcherPageProvider,
  ReportingPageProvider,
  SpaceSelectorPageProvider,
  AccountSettingProvider,
  InfraHomePageProvider,
<<<<<<< HEAD
  GisPageProvider,
=======
  StatusPagePageProvider,
>>>>>>> 8c3df982
} from './page_objects';

import {
  MonitoringNoDataProvider,
  MonitoringClusterListProvider,
  MonitoringClusterOverviewProvider,
  MonitoringClusterAlertsProvider,
  MonitoringElasticsearchSummaryStatusProvider,
  MonitoringElasticsearchOverviewProvider,
  MonitoringElasticsearchNodesProvider,
  MonitoringElasticsearchNodeDetailProvider,
  MonitoringElasticsearchIndicesProvider,
  MonitoringElasticsearchIndexDetailProvider,
  MonitoringElasticsearchShardsProvider,
  MonitoringBeatsOverviewProvider,
  MonitoringBeatsListingProvider,
  MonitoringBeatDetailProvider,
  MonitoringBeatsSummaryStatusProvider,
  MonitoringLogstashPipelinesProvider,
  MonitoringLogstashSummaryStatusProvider,
  MonitoringKibanaOverviewProvider,
  MonitoringKibanaInstancesProvider,
  MonitoringKibanaInstanceProvider,
  MonitoringKibanaSummaryStatusProvider,
  PipelineListProvider,
  PipelineEditorProvider,
  RandomProvider,
  AceEditorProvider,
  GrokDebuggerProvider,

} from './services';

// the default export of config files must be a config provider
// that returns an object with the projects config values
export default async function ({ readConfigFile }) {

  const kibanaCommonConfig = await readConfigFile(require.resolve('../../../test/common/config.js'));
  const kibanaFunctionalConfig = await readConfigFile(require.resolve('../../../test/functional/config.js'));
  const kibanaAPITestsConfig = await readConfigFile(require.resolve('../../../test/api_integration/config.js'));

  return {
    // list paths to the files that contain your plugins tests
    testFiles: [
      resolve(__dirname, './apps/graph'),
      resolve(__dirname, './apps/monitoring'),
      resolve(__dirname, './apps/watcher'),
      resolve(__dirname, './apps/dashboard_mode'),
      resolve(__dirname, './apps/security'),
      resolve(__dirname, './apps/spaces'),
      resolve(__dirname, './apps/logstash'),
      resolve(__dirname, './apps/grok_debugger'),
      resolve(__dirname, './apps/infra'),
<<<<<<< HEAD
      resolve(__dirname, './apps/gis'),
=======
      resolve(__dirname, './apps/status_page'),
>>>>>>> 8c3df982
    ],

    // define the name and providers for services that should be
    // available to your tests. If you don't specify anything here
    // only the built-in services will be available
    services: {
      ...kibanaFunctionalConfig.get('services'),
      esSupertest: kibanaAPITestsConfig.get('services.esSupertest'),
      monitoringNoData: MonitoringNoDataProvider,
      monitoringClusterList: MonitoringClusterListProvider,
      monitoringClusterOverview: MonitoringClusterOverviewProvider,
      monitoringClusterAlerts: MonitoringClusterAlertsProvider,
      monitoringElasticsearchSummaryStatus: MonitoringElasticsearchSummaryStatusProvider,
      monitoringElasticsearchOverview: MonitoringElasticsearchOverviewProvider,
      monitoringElasticsearchNodes: MonitoringElasticsearchNodesProvider,
      monitoringElasticsearchNodeDetail: MonitoringElasticsearchNodeDetailProvider,
      monitoringElasticsearchIndices: MonitoringElasticsearchIndicesProvider,
      monitoringElasticsearchIndexDetail: MonitoringElasticsearchIndexDetailProvider,
      monitoringElasticsearchShards: MonitoringElasticsearchShardsProvider,
      monitoringBeatsOverview: MonitoringBeatsOverviewProvider,
      monitoringBeatsListing: MonitoringBeatsListingProvider,
      monitoringBeatDetail: MonitoringBeatDetailProvider,
      monitoringBeatsSummaryStatus: MonitoringBeatsSummaryStatusProvider,
      monitoringLogstashPipelines: MonitoringLogstashPipelinesProvider,
      monitoringLogstashSummaryStatus: MonitoringLogstashSummaryStatusProvider,
      monitoringKibanaOverview: MonitoringKibanaOverviewProvider,
      monitoringKibanaInstances: MonitoringKibanaInstancesProvider,
      monitoringKibanaInstance: MonitoringKibanaInstanceProvider,
      monitoringKibanaSummaryStatus: MonitoringKibanaSummaryStatusProvider,
      pipelineList: PipelineListProvider,
      pipelineEditor: PipelineEditorProvider,
      random: RandomProvider,
      aceEditor: AceEditorProvider,
      grokDebugger: GrokDebuggerProvider,
    },

    // just like services, PageObjects are defined as a map of
    // names to Providers. Merge in Kibana's or pick specific ones
    pageObjects: {
      ...kibanaFunctionalConfig.get('pageObjects'),
      security: SecurityPageProvider,
      accountSetting: AccountSettingProvider,
      monitoring: MonitoringPageProvider,
      logstash: LogstashPageProvider,
      graph: GraphPageProvider,
      grokDebugger: GrokDebuggerPageProvider,
      watcher: WatcherPageProvider,
      reporting: ReportingPageProvider,
      spaceSelector: SpaceSelectorPageProvider,
      infraHome: InfraHomePageProvider,
<<<<<<< HEAD
      gis: GisPageProvider,
=======
      statusPage: StatusPagePageProvider,
>>>>>>> 8c3df982
    },

    servers: kibanaFunctionalConfig.get('servers'),

    esTestCluster: {
      license: 'trial',
      from: 'snapshot',
      serverArgs: [
        'xpack.license.self_generated.type=trial',
        'xpack.security.enabled=true',
      ],
    },

    kbnTestServer: {
      ...kibanaCommonConfig.get('kbnTestServer'),
      serverArgs: [
        ...kibanaCommonConfig.get('kbnTestServer.serverArgs'),
        '--status.allowAnonymous=true',
        '--server.uuid=5b2de169-2785-441b-ae8c-186a1936b17d',
        '--xpack.xpack_main.telemetry.enabled=false',
        '--xpack.security.encryptionKey="wuGNaIhoMpk5sO4UBxgr3NyW1sFcLgIf"', // server restarts should not invalidate active sessions
      ],
    },
    uiSettings: {
      defaults: {
        'accessibility:disableAnimations': true,
      },
    },
    // the apps section defines the urls that
    // `PageObjects.common.navigateTo(appKey)` will use.
    // Merge urls for your plugin with the urls defined in
    // Kibana's config in order to use this helper
    apps: {
      ...kibanaFunctionalConfig.get('apps'),
      login: {
        pathname: '/login'
      },
      monitoring: {
        pathname: '/app/monitoring'
      },
      logstashPipelines: {
        pathname: '/app/kibana',
        hash: '/management/logstash/pipelines'
      },
      gis: {
        pathname: '/app/gis',
      },
      graph: {
        pathname: '/app/graph',
      },
      grokDebugger: {
        pathname: '/app/kibana',
        hash: '/dev_tools/grokdebugger'
      },
      spaceSelector: {
        pathname: '/',
      },
      infraOps: {
        pathname: '/app/infra'
      }
    },

    // choose where esArchiver should load archives from
    esArchiver: {
      directory: resolve(__dirname, 'es_archives')
    },

    // choose where screenshots should be saved
    screenshots: {
      directory: resolve(__dirname, 'screenshots')
    },

    junit: {
      reportName: 'X-Pack Functional Tests',
      rootDirectory: resolve(__dirname, '../../'),
    }
  };
}<|MERGE_RESOLUTION|>--- conflicted
+++ resolved
@@ -19,11 +19,8 @@
   SpaceSelectorPageProvider,
   AccountSettingProvider,
   InfraHomePageProvider,
-<<<<<<< HEAD
   GisPageProvider,
-=======
   StatusPagePageProvider,
->>>>>>> 8c3df982
 } from './page_objects';
 
 import {
@@ -76,11 +73,8 @@
       resolve(__dirname, './apps/logstash'),
       resolve(__dirname, './apps/grok_debugger'),
       resolve(__dirname, './apps/infra'),
-<<<<<<< HEAD
       resolve(__dirname, './apps/gis'),
-=======
       resolve(__dirname, './apps/status_page'),
->>>>>>> 8c3df982
     ],
 
     // define the name and providers for services that should be
@@ -131,11 +125,8 @@
       reporting: ReportingPageProvider,
       spaceSelector: SpaceSelectorPageProvider,
       infraHome: InfraHomePageProvider,
-<<<<<<< HEAD
       gis: GisPageProvider,
-=======
       statusPage: StatusPagePageProvider,
->>>>>>> 8c3df982
     },
 
     servers: kibanaFunctionalConfig.get('servers'),
